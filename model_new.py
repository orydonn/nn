import pandas as pd
import numpy as np
try:
    import lightgbm as lgb
except OSError as e:
    raise RuntimeError(
        "LightGBM library failed to load. On macOS this usually means the libomp\n"
        "dependency is missing. Install it via 'brew install libomp' or reinstall\n"
        "LightGBM with OpenMP support."
    ) from e
from sklearn.model_selection import KFold
from sklearn.preprocessing import LabelEncoder
from sklearn.metrics import roc_auc_score
import logging

logging.basicConfig(level=logging.INFO, format='%(asctime)s - %(levelname)s - %(message)s')
logger = logging.getLogger(__name__)

MAX_OHE_CATEGORIES = 20


def weighted_roc_auc(y_true, y_pred_proba, weights_dict, le):
    """Compute weighted one-vs-all ROC AUC"""
    if len(y_true) == 0:
        return 0.0
    labels = np.unique(y_true)
    try:
        aucs = roc_auc_score(y_true, y_pred_proba, multi_class='ovr', average=None, labels=labels)
    except ValueError:
        return 0.0
    labels_str = le.inverse_transform(labels)
    weights = np.array([weights_dict.get(str(lbl), 0) for lbl in labels_str], dtype=float)
    if weights.sum() == 0:
        weights = np.ones_like(weights) / len(weights)
    else:
        weights /= weights.sum()
    return float(np.sum(aucs * weights))


def load_feature_lists(path='feature_description.xlsx'):
    desc = pd.read_excel(path)
    num_cols = desc[desc['Тип'] == 'number']['Признак'].tolist()
    cat_cols = desc[desc['Тип'] == 'category']['Признак'].tolist()
    return num_cols, cat_cols


def cap_rare_categories(df, cat_cols):
    for col in cat_cols:
        vc = df[col].value_counts()
        rare = vc[vc < MAX_OHE_CATEGORIES].index
        df[col] = df[col].where(~df[col].isin(rare), '__OTHER__')
    return df


<<<<<<< HEAD
def impute_start_cluster(train_df: pd.DataFrame, test_df: pd.DataFrame):
    """Fill missing start_cluster for month 6 in test using previous months."""
    for df in (train_df, test_df):
        if 'month_num' not in df.columns:
            df['month_num'] = df['date'].str.replace('month_', '').astype(int)

    all_cats = pd.concat([
        train_df['start_cluster'],
        test_df['start_cluster']
    ]).dropna().astype(str).unique()
    dtype = pd.CategoricalDtype(categories=all_cats, ordered=False)
    train_df['start_cluster'] = train_df['start_cluster'].astype(str).astype(dtype)
    test_df['start_cluster'] = test_df['start_cluster'].astype(str).astype(dtype)

    mode_val = train_df['start_cluster'].mode()
    mode_val = mode_val.iloc[0] if not mode_val.empty else (
        all_cats[0] if len(all_cats) else 'unknown'
    )

    pivot = test_df.pivot_table(
        index='id', columns='month_num', values='start_cluster', aggfunc='first'
    )
    idx_m6 = test_df[test_df['month_num'] == 6].index
    if len(idx_m6) > 0:
        ids = test_df.loc[idx_m6, 'id']
        val = pivot.reindex(ids).get(5)
        fallback = pivot.reindex(ids).get(4)
        val = val.fillna(fallback).fillna(mode_val)
        test_df.loc[idx_m6, 'start_cluster'] = val.values.astype(str)

    return train_df, test_df, dtype
=======
def _add_numeric_features(full: pd.DataFrame, num_cols: list) -> pd.DataFrame:
    """Add lag, diff and rolling statistics for numeric columns."""
    # sort to ensure proper temporal ordering within each id
    full = full.sort_values(['id', 'date'])
    for col in num_cols:
        if col not in full.columns:
            continue
        full[col] = pd.to_numeric(full[col], errors='coerce')
        full[f"{col}_lag1"] = full.groupby('id')[col].shift(1)
        full[f"{col}_diff1"] = full[col].fillna(0) - full[f"{col}_lag1"].fillna(0)
        gb = full.groupby('id')[col]
        full[f"{col}_roll_mean_2"] = gb.transform(lambda x: x.rolling(window=2, min_periods=1).mean())
        full[f"{col}_roll_std_2"] = gb.transform(lambda x: x.rolling(window=2, min_periods=1).std())
        for n in [f"{col}_lag1", f"{col}_diff1", f"{col}_roll_mean_2", f"{col}_roll_std_2"]:
            full[n] = full[n].fillna(0)
    return full
>>>>>>> fb0cab29


def preprocess(train_df, test_df, num_cols, cat_cols):
    full = pd.concat([train_df, test_df], keys=['train', 'test'])
    full = _add_numeric_features(full, num_cols)
    full = cap_rare_categories(full, cat_cols)
    full = pd.get_dummies(full, columns=cat_cols, dummy_na=False)
    train_proc = full.xs('train').drop(['id', 'date'], axis=1)
    test_proc = full.xs('test').drop(['id', 'date'], axis=1)
    return train_proc, test_proc


def main():
    logger.info('Loading data...')
    print('Loading data...')
    train_df = pd.read_parquet('train_data.pqt')
    test_df = pd.read_parquet('test_data.pqt')
    cluster_weights = pd.read_excel('cluster_weights.xlsx').set_index('cluster')['unnorm_weight'].to_dict()
    submission_template = pd.read_csv('sample_submission.csv')

    num_cols, cat_cols = load_feature_lists()
    logger.info(f'Numeric features: {len(num_cols)}, Categorical features: {len(cat_cols)}')
    print(f'Parsed feature lists. Numeric: {len(num_cols)}; Categorical: {len(cat_cols)}')

    # Ensure start_cluster is filled for month 6 rows in test
    train_df, test_df, _ = impute_start_cluster(train_df, test_df)

    le = LabelEncoder()
    le.fit(train_df['end_cluster'].astype(str))
    train_df['target'] = le.transform(train_df['end_cluster'].astype(str))

    train_proc, test_proc = preprocess(
        train_df[['id', 'date'] + num_cols + cat_cols],
        test_df[['id', 'date'] + num_cols + cat_cols],
        num_cols,
        cat_cols,
    )
    print('Preprocessing finished.')

    X = train_proc.values
    y = train_df['target'].values

    # Use shuffled KFold to reduce variance between folds
    kf = KFold(n_splits=3, shuffle=True, random_state=42)
    oof_preds = np.zeros((len(train_df), len(le.classes_)))
    fold_scores = []
    best_iterations = []

    params = dict(
        objective='multiclass',
        boosting_type='gbdt',
        num_class=len(le.classes_),
        learning_rate=0.05,
        num_leaves=63,
        subsample=0.8,
        colsample_bytree=0.8,
        random_state=42,
        n_estimators=1000,
    )

    # Precompute sample weights to better match the evaluation metric
    train_weights = train_df['end_cluster'].astype(str).map(cluster_weights).fillna(1.0).values

    for fold, (tr_idx, val_idx) in enumerate(kf.split(X)):
        logger.info(f'Starting fold {fold + 1}')
        print(f'Fold {fold + 1} training...')
        model = lgb.LGBMClassifier(**params)
        model.fit(
            X[tr_idx],
            y[tr_idx],
            sample_weight=train_weights[tr_idx],
            eval_set=[(X[val_idx], y[val_idx])],
            eval_sample_weight=[train_weights[val_idx]],
            eval_metric='multi_logloss',
            early_stopping_rounds=50,
            verbose=False,
        )
        best_iter = model.best_iteration_ or params['n_estimators']
        best_iterations.append(best_iter)
        preds = model.predict_proba(X[val_idx], num_iteration=best_iter)
        score = weighted_roc_auc(y[val_idx], preds, cluster_weights, le)
        logger.info(f'Fold {fold + 1} weighted AUC: {score:.4f} at iter {best_iter}')
        print(f'Fold {fold + 1} AUC: {score:.4f}')
        oof_preds[val_idx] = preds
        fold_scores.append(score)

    logger.info(f'Mean CV weighted AUC: {np.mean(fold_scores):.4f}')
    print(f'CV done. Mean AUC: {np.mean(fold_scores):.4f}')

    logger.info('Training final model...')
    print('Training final model...')
    avg_best_iter = int(np.mean(best_iterations)) if best_iterations else params['n_estimators']
    final_model = lgb.LGBMClassifier(**params, n_estimators=avg_best_iter)
    final_model.fit(X, y, sample_weight=train_weights)

    test_features = test_proc[test_df['date'] == 'month_6'].values
    ids = test_df.loc[test_df['date'] == 'month_6', 'id']
    logger.info(f'Predicting on {len(ids)} test rows...')
    print(f'Predicting on {len(ids)} rows...')
    test_pred = final_model.predict_proba(test_features, num_iteration=avg_best_iter)

    submission = pd.DataFrame(test_pred, columns=le.classes_)
    submission.insert(0, 'id', ids.values)
    submission = submission[submission_template.columns]
    submission.to_csv('submission_lightgbm.csv', index=False)
    logger.info('Submission saved to submission_lightgbm.csv')



if __name__ == '__main__':
    main()<|MERGE_RESOLUTION|>--- conflicted
+++ resolved
@@ -52,7 +52,6 @@
     return df
 
 
-<<<<<<< HEAD
 def impute_start_cluster(train_df: pd.DataFrame, test_df: pd.DataFrame):
     """Fill missing start_cluster for month 6 in test using previous months."""
     for df in (train_df, test_df):
@@ -84,7 +83,7 @@
         test_df.loc[idx_m6, 'start_cluster'] = val.values.astype(str)
 
     return train_df, test_df, dtype
-=======
+  
 def _add_numeric_features(full: pd.DataFrame, num_cols: list) -> pd.DataFrame:
     """Add lag, diff and rolling statistics for numeric columns."""
     # sort to ensure proper temporal ordering within each id
@@ -101,7 +100,6 @@
         for n in [f"{col}_lag1", f"{col}_diff1", f"{col}_roll_mean_2", f"{col}_roll_std_2"]:
             full[n] = full[n].fillna(0)
     return full
->>>>>>> fb0cab29
 
 
 def preprocess(train_df, test_df, num_cols, cat_cols):
